--- conflicted
+++ resolved
@@ -285,12 +285,6 @@
 
 		// Prepare tree structure for pivot_root(2).
 		if err := os.Mkdir("/proc/proc", 0755); err != nil {
-<<<<<<< HEAD
-			Fatalf("%v", err)
-		}
-		if err := os.Mkdir("/proc/root", 0755); err != nil {
-			Fatalf("%v", err)
-=======
 			Fatalf("error creating /proc/proc: %v", err)
 		}
 		if err := os.Mkdir("/proc/root", 0755); err != nil {
@@ -298,7 +292,6 @@
 		}
 		if err := os.Mkdir("/proc/etc", 0755); err != nil {
 			Fatalf("error creating /proc/etc: %v", err)
->>>>>>> a288682a
 		}
 		// This cannot use SafeMount because there's no available procfs. But we
 		// know that /proc is an empty tmpfs mount, so this is safe.
@@ -422,7 +415,7 @@
 			panic(fmt.Sprintf("%q could not be made relative to %q: %v", dst, root, err))
 		}
 
-		opts, err := adjustMountOptions(filepath.Join(root, relDst), m.Options)
+		opts, err := adjustMountOptions(conf, filepath.Join(root, relDst), m.Options)
 		if err != nil {
 			return nil, err
 		}
@@ -488,7 +481,7 @@
 }
 
 // adjustMountOptions adds 'overlayfs_stale_read' if mounting over overlayfs.
-func adjustMountOptions(path string, opts []string) ([]string, error) {
+func adjustMountOptions(conf *config.Config, path string, opts []string) ([]string, error) {
 	rv := make([]string, len(opts))
 	copy(rv, opts)
 
