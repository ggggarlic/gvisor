--- conflicted
+++ resolved
@@ -83,44 +83,6 @@
 	return nil
 }
 
-<<<<<<< HEAD
-func listenTCP(port int, timeout time.Duration) error {
-	localAddr := net.TCPAddr{Port: acceptPort}
-	listener, err := net.ListenTCP("tcp4", &localAddr)
-	if err != nil {
-		return err
-	}
-	defer listener.Close()
-	listener.SetDeadline(time.Now().Add(timeout))
-	conn, err := listener.AcceptTCP()
-	if err != nil {
-		return fmt.Errorf("failed to establish a connection %v", err)
-	}
-	defer conn.Close()
-
-	return nil
-}
-
-func connectLoopTCP(ip net.IP, port int, timeout time.Duration) error {
-	contAddr := net.TCPAddr{
-		IP:   ip,
-		Port: port,
-	}
-	// The container may not be listening when we first connect, so retry
-	// upon error.
-	cb := func() error {
-		conn, err := net.DialTCP("tcp4", nil, &contAddr)
-		if conn != nil {
-			conn.Close()
-		}
-		return err
-	}
-	if err := testutil.Poll(cb, timeout); err != nil {
-		return fmt.Errorf("timed out waiting to send IP, most recent error: %v", err)
-	}
-
-	return nil
-=======
 // listenTCP listens for connections on a TCP port.
 func listenTCP(port int, timeout time.Duration) error {
 	localAddr := net.TCPAddr{
@@ -145,32 +107,26 @@
 }
 
 // connectTCP connects the TCP server over specified local port, server IP and remote/server port.
-func connectTCP(ip net.IP, remotePort, localPort int, duration time.Duration) error {
-	remote := net.TCPAddr{
+func connectTCP(ip net.IP, remotePort, localPort int, timeout time.Duration) error {
+	contAddr := net.TCPAddr{
 		IP:   ip,
 		Port: remotePort,
 	}
-
-	local := net.TCPAddr{
-		Port: localPort,
+	// The container may not be listening when we first connect, so retry
+	// upon error.
+	cb := func() error {
+		localAddr := net.TCPAddr{
+			Port: localPort,
+		}
+		conn, err := net.DialTCP("tcp4", &localAddr, &contAddr)
+		if conn != nil {
+			conn.Close()
+		}
+		return err
+	}
+	if err := testutil.Poll(cb, timeout); err != nil {
+		return fmt.Errorf("timed out waiting to send IP, most recent error: %v", err)
 	}
 
-	// Container may not be up. Retry DialTCP over a duration.
-	to := time.After(duration)
-	for {
-		conn, err := net.DialTCP("tcp4", &local, &remote)
-		if err == nil {
-			conn.Close()
-			return nil
-		}
-		select {
-		// Timed out waiting for connection to be accepted.
-		case <-to:
-			return err
-		default:
-			time.Sleep(200 * time.Millisecond)
-		}
-	}
-	return fmt.Errorf("Failed to establish connection on port %d", localPort)
->>>>>>> 2ba61988
+	return nil
 }